// /src/app/api/auth/signup/route.js
import { NextResponse } from "next/server";
import bcrypt from "bcryptjs";
import supabase from "@/lib/supabase";
import { signupLimiter, rateLimit } from "@/lib/rateLimit";

<<<<<<< HEAD
// Force Node.js runtime
export const runtime = "nodejs";
=======
// Try using a direct query to bypass RLS
const directQuery = async (email) => {
  try {
    const { data, error } = await supabase.rpc('check_user_exists', { email_param: email });
    if (error) throw error;
    return !!data;
  } catch (error) {
    console.error("RPC not available:", error);
    
    // Direct SQL query may work if RPC fails
    try {
      const { data, error: sqlError } = await supabase.rpc('execute_sql', { 
        sql_query: `SELECT EXISTS(SELECT 1 FROM public.users WHERE email = '${email.replace(/'/g, "''")}')` 
      });
      
      if (sqlError) throw sqlError;
      return !!data;
    } catch (sqlError) {
      console.error("SQL query also failed:", sqlError);
      return null;
    }
  }
};
>>>>>>> a986ad44

export async function POST(req) {
  try {
    // Apply rate limiting
    const rateLimitResponse = await rateLimit(req, signupLimiter);
    if (rateLimitResponse) return rateLimitResponse;

    const { email, password } = await req.json();
    
    // Validate required fields
    if (!email || !password) {
<<<<<<< HEAD
      return NextResponse.json({ error: "Missing email or password" }, { status: 400 });
    }
    
    if (!captchaToken) {
      return NextResponse.json({ error: "reCAPTCHA verification required" }, { status: 400 });
=======
      return NextResponse.json({ error: "Missing required fields" }, { status: 400 });
>>>>>>> a986ad44
    }

    // Validate email format
    const emailRegex = /^[^\s@]+@[^\s@]+\.[^\s@]+$/;
    if (!emailRegex.test(email)) {
      return NextResponse.json({ error: "Invalid email format" }, { status: 400 });
    }

    // Check if the database connection is working
    try {
<<<<<<< HEAD
      console.log("Verifying CAPTCHA token...");
      
      // Ensure the secret key exists
      const secretKey = process.env.RECAPTCHA_SECRET_KEY;
      if (!secretKey) {
        console.error("Missing RECAPTCHA_SECRET_KEY in environment variables");
        return NextResponse.json({ 
          error: "Server configuration error", 
          details: "Missing reCAPTCHA secret key" 
        }, { status: 500 });
      }
      
      const captchaResponse = await fetch('https://www.google.com/recaptcha/api/siteverify', {
        method: 'POST',
        headers: { 'Content-Type': 'application/x-www-form-urlencoded' },
        body: `secret=${secretKey}&response=${captchaToken}`,
      });

      if (!captchaResponse.ok) {
        console.error(`reCAPTCHA verification HTTP error: ${captchaResponse.status}`);
        return NextResponse.json({ 
          error: "reCAPTCHA verification failed", 
          details: `Google API error: ${captchaResponse.statusText || captchaResponse.status}` 
        }, { status: 500 });
      }

      const captchaData = await captchaResponse.json();
      console.log("CAPTCHA verification response:", captchaData);
      
      if (!captchaData.success) {
        const errorCodes = captchaData["error-codes"] || ["unknown-error"];
        console.error("CAPTCHA verification failed:", errorCodes);
        
        // Map error codes to user-friendly messages
        let errorMessage = "reCAPTCHA verification failed";
        if (errorCodes.includes("missing-input-response")) {
          errorMessage = "Please complete the reCAPTCHA challenge";
        } else if (errorCodes.includes("invalid-input-response")) {
          errorMessage = "The reCAPTCHA response is invalid or expired";
        } else if (errorCodes.includes("timeout-or-duplicate")) {
          errorMessage = "The reCAPTCHA has timed out, please try again";
        }
        
        return NextResponse.json({ 
          error: errorMessage, 
          details: errorCodes 
        }, { status: 400 });
      }
      
      // Additional validation - check score for v3 reCAPTCHA if present
      if (captchaData.score !== undefined) {
        console.log(`reCAPTCHA score: ${captchaData.score}`);
        if (captchaData.score < 0.5) {
          return NextResponse.json({ 
            error: "reCAPTCHA verification failed", 
            details: "Suspicious activity detected" 
          }, { status: 400 });
        }
      }
    } catch (error) {
      console.error("CAPTCHA verification error:", error);
      return NextResponse.json({ 
        error: "reCAPTCHA verification failed", 
        details: error.message 
=======
      console.log("Testing database connection before user check...");
      
      // Get list of all tables to check if users table exists
      const { data: tableList, error: tableListError } = await supabase
        .from('pg_tables')
        .select('schemaname, tablename')
        .eq('schemaname', 'public');
      
      if (tableListError) {
        console.error("Failed to list tables:", tableListError);
      } else {
        console.log("Available tables:", tableList);
        
        const hasUsersTable = tableList.some(t => t.tablename === 'users');
        if (!hasUsersTable) {
          return NextResponse.json({ 
            error: "Missing users table", 
            details: "The users table does not exist in the public schema.",
            availableTables: tableList.map(t => t.tablename)
          }, { status: 500 });
        }
      }
      
      // Try to get a count to test if we have SELECT access
      const { data: countData, error: countError } = await supabase
        .from('users')
        .select('count', { count: 'exact', head: true });
      
      if (countError) {
        console.error("SELECT permission test failed:", countError);
        
        // Check for specific permission issues
        if (countError.message.includes("permission denied")) {
          return NextResponse.json({
            error: "Database permission issue", 
            details: "Your app doesn't have permission to access the users table. This is most likely an RLS policy issue.",
            solution: "1. Go to Supabase Dashboard → Table Editor → users → Auth → Disable RLS temporarily for testing"
          }, { status: 403 });
        }
      } else {
        console.log("SELECT permission test passed");
      }
    } catch (connError) {
      console.error("Failed to connect to database:", connError);
      return NextResponse.json({ 
        error: "Database connection failed", 
        details: connError.message 
>>>>>>> a986ad44
      }, { status: 500 });
    }

    // Check if user already exists using a more direct approach
    let userExists = false;
    try {
      console.log(`Checking if user with email exists: ${email.substring(0, 3)}***@${email.split('@')[1]}`);
      
      // First try the standard approach
      const { data: existingUser, error: checkError } = await supabase
        .from("users")
        .select("id")
        .eq("email", email)
        .maybeSingle();  // Use maybeSingle instead of single to avoid PGRST116 errors

      if (checkError) {
        console.error("Standard user check failed:", checkError);
        
        // Try alternative approach
        const directResult = await directQuery(email);
        if (directResult !== null) {
          userExists = directResult;
          console.log("Direct query for user existence result:", userExists);
        } else {
          return NextResponse.json({ 
            error: "Cannot verify user existence", 
            details: "Both standard and direct queries failed. This is likely a database permission issue.",
            originalError: checkError.message
          }, { status: 500 });
        }
      } else {
        userExists = !!existingUser;
        console.log("Standard user check result:", userExists);
      }
      
      if (userExists) {
        return NextResponse.json({ error: "Email already registered" }, { status: 400 });
      }
    } catch (userCheckError) {
      console.error("Unexpected error checking user:", userCheckError);
      return NextResponse.json({ 
        error: "Error checking existing user", 
        details: userCheckError.message 
      }, { status: 500 });
    }

    // Hash password
    const hashedPassword = await bcrypt.hash(password, 10);

    // Create a username based on email (before @ symbol)
    const username = email.split('@')[0];

    // Store user in Supabase
    console.log("Attempting to create new user...");
    try {
      // Check table structure first
      console.log("Checking table structure...");
      try {
        const { data: tableInfo, error: tableInfoError } = await supabase.rpc('get_table_columns', { 
          table_name: 'users' 
        });
        
        if (tableInfoError) {
          console.error("Error getting table columns:", tableInfoError);
        } else {
          console.log("Table columns info:", tableInfo);
        }
      } catch (tableInfoError) {
        console.error("Failed to get table info:", tableInfoError);
      }

      // Try to insert the user
      const { data: newUser, error: insertError } = await supabase
        .from("users")
        .insert([{ 
          email, 
          password: hashedPassword,
          username: username, // Add username based on email
          email_verified: false,
          created_at: new Date().toISOString()
        }])
        .select("id, email, username")
        .single();

      if (insertError) {
        console.error("INSERT permission test failed:", insertError);
        
        // Check for permission issues
        if (insertError.message.includes("permission denied")) {
          return NextResponse.json({
            error: "Database insert permission issue", 
            details: "Your app doesn't have permission to insert into the users table. This is most likely an RLS policy issue.",
            solution: "1. Go to Supabase Dashboard → Table Editor → users → Auth → Disable RLS temporarily for testing",
            originalError: insertError.message
          }, { status: 403 });
        }
        
        return NextResponse.json({ 
          error: "Database insert error", 
          details: insertError.message 
        }, { status: 500 });
      }

      console.log("User created successfully");
      
      // Return success - NextAuth will handle login separately
      return NextResponse.json({
        message: "User created successfully",
        user: { id: newUser.id, email: newUser.email, username: newUser.username },
      });
    } catch (insertCatchError) {
      console.error("Error during user insert:", insertCatchError);
      return NextResponse.json({ 
        error: "User creation failed", 
        details: insertCatchError.message 
      }, { status: 500 });
    }
  } catch (error) {
    console.error("Unexpected error:", error);
    // Get more error details
    const errorDetails = {
      name: error.name,
      message: error.message,
      stack: error.stack,
    };
    console.error("Error details:", errorDetails);
    
    return NextResponse.json({ 
      error: "Signup failed", 
      details: error.message 
    }, { status: 500 });
  }
}<|MERGE_RESOLUTION|>--- conflicted
+++ resolved
@@ -4,10 +4,6 @@
 import supabase from "@/lib/supabase";
 import { signupLimiter, rateLimit } from "@/lib/rateLimit";
 
-<<<<<<< HEAD
-// Force Node.js runtime
-export const runtime = "nodejs";
-=======
 // Try using a direct query to bypass RLS
 const directQuery = async (email) => {
   try {
@@ -31,7 +27,6 @@
     }
   }
 };
->>>>>>> a986ad44
 
 export async function POST(req) {
   try {
@@ -43,15 +38,7 @@
     
     // Validate required fields
     if (!email || !password) {
-<<<<<<< HEAD
-      return NextResponse.json({ error: "Missing email or password" }, { status: 400 });
-    }
-    
-    if (!captchaToken) {
-      return NextResponse.json({ error: "reCAPTCHA verification required" }, { status: 400 });
-=======
       return NextResponse.json({ error: "Missing required fields" }, { status: 400 });
->>>>>>> a986ad44
     }
 
     // Validate email format
@@ -62,72 +49,6 @@
 
     // Check if the database connection is working
     try {
-<<<<<<< HEAD
-      console.log("Verifying CAPTCHA token...");
-      
-      // Ensure the secret key exists
-      const secretKey = process.env.RECAPTCHA_SECRET_KEY;
-      if (!secretKey) {
-        console.error("Missing RECAPTCHA_SECRET_KEY in environment variables");
-        return NextResponse.json({ 
-          error: "Server configuration error", 
-          details: "Missing reCAPTCHA secret key" 
-        }, { status: 500 });
-      }
-      
-      const captchaResponse = await fetch('https://www.google.com/recaptcha/api/siteverify', {
-        method: 'POST',
-        headers: { 'Content-Type': 'application/x-www-form-urlencoded' },
-        body: `secret=${secretKey}&response=${captchaToken}`,
-      });
-
-      if (!captchaResponse.ok) {
-        console.error(`reCAPTCHA verification HTTP error: ${captchaResponse.status}`);
-        return NextResponse.json({ 
-          error: "reCAPTCHA verification failed", 
-          details: `Google API error: ${captchaResponse.statusText || captchaResponse.status}` 
-        }, { status: 500 });
-      }
-
-      const captchaData = await captchaResponse.json();
-      console.log("CAPTCHA verification response:", captchaData);
-      
-      if (!captchaData.success) {
-        const errorCodes = captchaData["error-codes"] || ["unknown-error"];
-        console.error("CAPTCHA verification failed:", errorCodes);
-        
-        // Map error codes to user-friendly messages
-        let errorMessage = "reCAPTCHA verification failed";
-        if (errorCodes.includes("missing-input-response")) {
-          errorMessage = "Please complete the reCAPTCHA challenge";
-        } else if (errorCodes.includes("invalid-input-response")) {
-          errorMessage = "The reCAPTCHA response is invalid or expired";
-        } else if (errorCodes.includes("timeout-or-duplicate")) {
-          errorMessage = "The reCAPTCHA has timed out, please try again";
-        }
-        
-        return NextResponse.json({ 
-          error: errorMessage, 
-          details: errorCodes 
-        }, { status: 400 });
-      }
-      
-      // Additional validation - check score for v3 reCAPTCHA if present
-      if (captchaData.score !== undefined) {
-        console.log(`reCAPTCHA score: ${captchaData.score}`);
-        if (captchaData.score < 0.5) {
-          return NextResponse.json({ 
-            error: "reCAPTCHA verification failed", 
-            details: "Suspicious activity detected" 
-          }, { status: 400 });
-        }
-      }
-    } catch (error) {
-      console.error("CAPTCHA verification error:", error);
-      return NextResponse.json({ 
-        error: "reCAPTCHA verification failed", 
-        details: error.message 
-=======
       console.log("Testing database connection before user check...");
       
       // Get list of all tables to check if users table exists
@@ -175,7 +96,6 @@
       return NextResponse.json({ 
         error: "Database connection failed", 
         details: connError.message 
->>>>>>> a986ad44
       }, { status: 500 });
     }
 
@@ -248,64 +168,75 @@
       }
 
       // Try to insert the user
-      const { data: newUser, error: insertError } = await supabase
-        .from("users")
-        .insert([{ 
-          email, 
+      const { data: newUser, error: insertError } = await supabase.from("users").insert([
+        {
+          email,
           password: hashedPassword,
-          username: username, // Add username based on email
-          email_verified: false,
-          created_at: new Date().toISOString()
-        }])
-        .select("id, email, username")
-        .single();
+          username
+        },
+      ]).select();
 
       if (insertError) {
-        console.error("INSERT permission test failed:", insertError);
-        
-        // Check for permission issues
+        console.error("User creation failed:", insertError);
+        
+        // Check for specific insertion errors
         if (insertError.message.includes("permission denied")) {
           return NextResponse.json({
-            error: "Database insert permission issue", 
+            error: "Database permission issue", 
             details: "Your app doesn't have permission to insert into the users table. This is most likely an RLS policy issue.",
-            solution: "1. Go to Supabase Dashboard → Table Editor → users → Auth → Disable RLS temporarily for testing",
-            originalError: insertError.message
+            solution: "Go to Supabase Dashboard → Table Editor → users → Auth → Disable RLS temporarily or configure RLS policies"
           }, { status: 403 });
-        }
-        
-        return NextResponse.json({ 
-          error: "Database insert error", 
-          details: insertError.message 
+        } else if (insertError.message.includes("violates not-null constraint")) {
+          return NextResponse.json({
+            error: "Database schema issue",
+            details: "A required field is missing. Your users table might have required columns that weren't provided.",
+            solution: "Check the users table structure and ensure all required fields are included in the insert"
+          }, { status: 400 });
+        } else if (insertError.message.includes("duplicate key")) {
+          return NextResponse.json({
+            error: "User already exists",
+            details: "A user with this email address already exists in the database."
+          }, { status: 400 });
+        } else if (insertError.message.includes("column") && insertError.message.includes("does not exist")) {
+          // Extract column name from error message
+          const columnMatch = insertError.message.match(/column "([^"]+)" of relation/);
+          const columnName = columnMatch ? columnMatch[1] : "unknown";
+          
+          return NextResponse.json({
+            error: "Database schema mismatch",
+            details: `The column "${columnName}" doesn't exist in the users table.`,
+            solution: `Check your table structure or create the missing column "${columnName}" in the users table.`
+          }, { status: 400 });
+        }
+        
+        return NextResponse.json({
+          error: "Failed to create user account",
+          details: insertError.message
         }, { status: 500 });
       }
 
-      console.log("User created successfully");
-      
-      // Return success - NextAuth will handle login separately
       return NextResponse.json({
-        message: "User created successfully",
-        user: { id: newUser.id, email: newUser.email, username: newUser.username },
+        message: "User registered successfully",
+        user: {
+          id: newUser[0]?.id,
+          email: newUser[0]?.email,
+          username: newUser[0]?.username
+        }
       });
-    } catch (insertCatchError) {
-      console.error("Error during user insert:", insertCatchError);
-      return NextResponse.json({ 
-        error: "User creation failed", 
-        details: insertCatchError.message 
+    } catch (dbError) {
+      console.error("Database error creating user:", dbError);
+      return NextResponse.json({
+        error: "Database error creating user",
+        details: dbError.message,
+        isPaused: dbError.message.includes("not available") || dbError.message.includes("terminated"),
+        tableIssue: dbError.message.includes("does not exist")
       }, { status: 500 });
     }
   } catch (error) {
-    console.error("Unexpected error:", error);
-    // Get more error details
-    const errorDetails = {
-      name: error.name,
-      message: error.message,
-      stack: error.stack,
-    };
-    console.error("Error details:", errorDetails);
-    
-    return NextResponse.json({ 
-      error: "Signup failed", 
-      details: error.message 
+    console.error("Unexpected error in signup route:", error);
+    return NextResponse.json({
+      error: "An unexpected error occurred",
+      details: error.message
     }, { status: 500 });
   }
 }